--- conflicted
+++ resolved
@@ -1048,11 +1048,7 @@
         if (nam_len) {
             *nam_len = ret;
         }
-<<<<<<< HEAD
-    } else if ((ret = parse_node_identifier(id, mod_name, mod_name_len, name, nam_len)) < 1) {
-=======
     } else if ((ret = parse_node_identifier(id, mod_name, mod_name_len, name, nam_len, NULL, 0)) < 1) {
->>>>>>> dfbac23a
         return -parsed + ret;
     }
 
@@ -1788,13 +1784,8 @@
         last_aug = NULL;
 
         if (start_parent) {
-<<<<<<< HEAD
-            if (mod_name && (strncmp(mod_name, module->name, mod_name_len)
-                    || (mod_name_len != (signed)strlen(module->name)))) {
-=======
             if (mod_name && (strncmp(mod_name, cur_module->name, mod_name_len)
                     || (mod_name_len != (signed)strlen(cur_module->name)))) {
->>>>>>> dfbac23a
                 /* we are getting into another module (augment) */
                 aux_mod = lys_get_import_module(cur_module, NULL, 0, mod_name, mod_name_len);
                 if (!aux_mod) {
@@ -1807,11 +1798,7 @@
                 /* there is no mod_name, so why are we checking augments again?
                  * because this module may be not implemented and it augments something in another module and
                  * there is another augment augmenting that previous one */
-<<<<<<< HEAD
-                aux_mod = module;
-=======
                 aux_mod = cur_module;
->>>>>>> dfbac23a
             }
 
             /* if the module is implemented, all the augments will be connected */
@@ -2148,19 +2135,7 @@
         for (i = 0; i < list->keys_size; ++i) {
             key = (struct lys_node *)list->keys[i];
             if (!strncmp(key->name, name, nam_len) && !key->name[nam_len]) {
-<<<<<<< HEAD
-                if (mod_name) {
-                    if (!strncmp(lys_node_module(key)->name, mod_name, mod_name_len) && !lys_node_module(key)->name[mod_name_len]) {
-                        break;
-                    }
-                } else {
-                    if (!strcmp(lys_node_module(key)->name, cur_module->name)) {
-                        break;
-                    }
-                }
-=======
                 break;
->>>>>>> dfbac23a
             }
         }
 
@@ -2252,12 +2227,7 @@
 
     while (1) {
         sibling = NULL;
-<<<<<<< HEAD
-        while ((sibling = lys_getnext(sibling, start_parent, cur_module,
-                LYS_GETNEXT_WITHCHOICE | LYS_GETNEXT_WITHCASE | LYS_GETNEXT_WITHINOUT))) {
-=======
-        while ((sibling = lys_getnext(sibling, start_parent, module, 0))) {
->>>>>>> dfbac23a
+        while ((sibling = lys_getnext(sibling, start_parent, cur_module, 0))) {
             /* name match */
             if (sibling->name && !strncmp(name, sibling->name, nam_len) && !sibling->name[nam_len]) {
                 /* output check */
@@ -2364,7 +2334,7 @@
 
 static int
 resolve_partial_json_data_list_predicate(const char *predicate, const char *node_name, struct lyd_node *node,
-                                         int position, const struct lys_module *cur_module, int *parsed)
+                                         int position, int *parsed)
 {
     const char *mod_name, *name, *value, *key_val;
     int mod_name_len, nam_len, val_len, has_predicate = 1, r;
@@ -2429,19 +2399,12 @@
         }
 
         if (mod_name) {
-<<<<<<< HEAD
-=======
             /* specific module, check that the found key is from that module */
->>>>>>> dfbac23a
             if (strncmp(lyd_node_module((struct lyd_node *)key)->name, mod_name, mod_name_len)
                     || lyd_node_module((struct lyd_node *)key)->name[mod_name_len]) {
                 LOGVAL(LYE_PATH_INKEY, LY_VLOG_NONE, NULL, name);
                 return -1;
             }
-<<<<<<< HEAD
-        } else {
-            if (strcmp(lyd_node_module((struct lyd_node *)key)->name, cur_module->name)) {
-=======
 
             /* but if the module is the same as the parent, it should have been omitted */
             if (lyd_node_module((struct lyd_node *)key) == lyd_node_module(node)) {
@@ -2451,7 +2414,6 @@
         } else {
             /* no module, so it must be the same as the list (parent) */
             if (lyd_node_module((struct lyd_node *)key) != lyd_node_module(node)) {
->>>>>>> dfbac23a
                 LOGVAL(LYE_PATH_INKEY, LY_VLOG_NONE, NULL, name);
                 return -1;
             }
@@ -2641,7 +2603,7 @@
 
                     ++list_instance_position;
                     r = 0;
-                    ret = resolve_partial_json_data_list_predicate(id, name, sibling, list_instance_position, cur_module, &r);
+                    ret = resolve_partial_json_data_list_predicate(id, name, sibling, list_instance_position, &r);
                     if (ret == -1) {
                         *parsed = -1;
                         return NULL;
@@ -4225,20 +4187,6 @@
     /* it can already be resolved in case we returned EXIT_FAILURE from if block below */
     if (!aug->target) {
         /* resolve target node */
-<<<<<<< HEAD
-        rc = resolve_augment_schema_nodeid(aug->target_name, siblings, (siblings ? NULL : aug->module),
-                                        (const struct lys_node **)&aug->target);
-        if (rc == -1) {
-            return -1;
-        } else if (rc > 0) {
-            LOGVAL(LYE_INCHAR, LY_VLOG_LYS, aug, aug->target_name[rc - 1], &aug->target_name[rc - 1]);
-            return -1;
-        }
-        if (!aug->target) {
-            LOGVAL(LYE_INRESOLV, LY_VLOG_LYS, aug, "augment", aug->target_name);
-            return EXIT_FAILURE;
-        }
-=======
         rc = resolve_schema_nodeid(aug->target_name, siblings, (siblings ? NULL : lys_node_module((struct lys_node *)aug)), &set, 0, 0);
         if (rc == -1) {
             LOGVAL(LYE_PATH, LY_VLOG_LYS, aug);
@@ -4250,7 +4198,6 @@
         }
         aug->target = set->set.s[0];
         ly_set_free(set);
->>>>>>> dfbac23a
     }
 
     /* check for mandatory nodes - if the target node is in another module
@@ -7423,11 +7370,7 @@
     *ret = NULL;
 
     /* syntax was already checked, so just evaluate the path using standard XPath */
-<<<<<<< HEAD
-    set = lyd_find_xpath((struct lyd_node *)leaf, path);
-=======
     set = lyd_find_path((struct lyd_node *)leaf, path);
->>>>>>> dfbac23a
     if (!set) {
         return -1;
     }
