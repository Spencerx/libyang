--- conflicted
+++ resolved
@@ -260,11 +260,7 @@
     int i;
     struct lys_node *submodule_node, *submodule_child;
     struct lyd_node *ret = NULL, *dnode;
-<<<<<<< HEAD
-    struct lyd_node_list *dlist = NULL;
-=======
     struct lyd_node *dlist = NULL;
->>>>>>> 27aaa734
 
     ret = calloc(1, sizeof *ret);
     ret->prev = ret;
@@ -328,11 +324,7 @@
     struct lys_module *mod;
     struct lys_node *modules_child, *module_child;
     struct lyd_node *root, *dnode;
-<<<<<<< HEAD
-    struct lyd_node_list *dlist = NULL;
-=======
     struct lyd_node *dlist = NULL;
->>>>>>> 27aaa734
 
     mod = ly_ctx_get_module(ctx, "ietf-yang-library", NULL);
     if (!mod) {
