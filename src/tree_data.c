/**
 * @file tree_data.c
 * @author Radek Krejci <rkrejci@cesnet.cz>
 * @brief Manipulation with libyang data structures
 *
 * Copyright (c) 2015 CESNET, z.s.p.o.
 *
 * This source code is licensed under BSD 3-Clause License (the "License").
 * You may not use this file except in compliance with the License.
 * You may obtain a copy of the License at
 *
 *     https://opensource.org/licenses/BSD-3-Clause
 */

#define _GNU_SOURCE

#include <assert.h>
#include <ctype.h>
#include <limits.h>
#include <stdarg.h>
#include <stdlib.h>
#include <sys/types.h>
#include <sys/mman.h>
#include <sys/stat.h>
#include <fcntl.h>
#include <unistd.h>
#include <string.h>
#include <errno.h>

#include "libyang.h"
#include "common.h"
#include "context.h"
#include "tree_data.h"
#include "parser.h"
#include "resolve.h"
#include "xml_internal.h"
#include "tree_internal.h"
#include "validation.h"
#include "xpath.h"

static struct lyd_node *
lyd_parse_(struct ly_ctx *ctx, const struct lys_node *parent, const char *data, LYD_FORMAT format, int options)
{
    struct lyxml_elem *xml, *xmlnext;
    struct lyd_node *result = NULL;
    int xmlopt = LYXML_PARSE_MULTIROOT;

    if (!ctx || !data) {
        LOGERR(LY_EINVAL, "%s: Invalid parameter.", __func__);
        return NULL;
    }

    if (options & LYD_OPT_NOSIBLINGS) {
        xmlopt = 0;
    }

    switch (format) {
    case LYD_XML:
    case LYD_XML_FORMAT:
        xml = lyxml_parse_mem(ctx, data, xmlopt);
        if (ly_errno) {
            return NULL;
        }
        result = lyd_parse_xml(ctx, &xml, options, parent);
        LY_TREE_FOR_SAFE(xml, xmlnext, xml) {
            lyxml_free(ctx, xml);
        }
        break;
    case LYD_JSON:
        result = lyd_parse_json(ctx, parent, data, options);
        break;
    default:
        /* error */
        return NULL;
    }

    if (!result && !ly_errno) {
        /* is empty data tree really valid ? */
        lyd_validate(NULL, options, ctx);
    }
    return result;
}

static struct lyd_node *
lyd_parse_data_(struct ly_ctx *ctx, const char *data, LYD_FORMAT format, int options, va_list ap)
{
    const struct lys_node *rpc = NULL;

    if (lyp_check_options(options)) {
        LOGERR(LY_EINVAL, "%s: Invalid options (multiple data type flags set).", __func__);
        return NULL;
    }

    if (options & LYD_OPT_RPCREPLY) {
        rpc = va_arg(ap,  struct lys_node*);
        if (!rpc || (rpc->nodetype != LYS_RPC)) {
            LOGERR(LY_EINVAL, "%s: Invalid parameter.", __func__);
            return NULL;
        }
    }

    return lyd_parse_(ctx, rpc, data, format, options);
}

API struct lyd_node *
lyd_parse_mem(struct ly_ctx *ctx, const char *data, LYD_FORMAT format, int options, ...)
{
    va_list ap;
    struct lyd_node *result;

    va_start(ap, options);
    result = lyd_parse_data_(ctx, data, format, options, ap);
    va_end(ap);

    return result;
}

API struct lyd_node *
lyd_parse_fd(struct ly_ctx *ctx, int fd, LYD_FORMAT format, int options, ...)
{
    struct lyd_node *ret;
    struct stat sb;
    char *data;
    va_list ap;

    if (!ctx || (fd == -1)) {
        LOGERR(LY_EINVAL, "%s: Invalid parameter.", __func__);
        return NULL;
    }

    if (fstat(fd, &sb) == -1) {
        LOGERR(LY_ESYS, "Failed to stat the file descriptor (%s).", strerror(errno));
        return NULL;
    }

    data = mmap(NULL, sb.st_size + 1, PROT_READ, MAP_PRIVATE, fd, 0);
    if (data == MAP_FAILED) {
        LOGERR(LY_ESYS, "Mapping file descriptor into memory failed.");
        return NULL;
    }

    va_start(ap, options);
    ret = lyd_parse_data_(ctx, data, format, options, ap);

    va_end(ap);
    munmap(data, sb.st_size);

    return ret;
}

API struct lyd_node *
lyd_parse_path(struct ly_ctx *ctx, const char *path, LYD_FORMAT format, int options, ...)
{
    int fd;
    struct lyd_node *ret;
    va_list ap;

    if (!ctx || !path) {
        LOGERR(LY_EINVAL, "%s: Invalid parameter.", __func__);
        return NULL;
    }

    fd = open(path, O_RDONLY);
    if (fd == -1) {
        LOGERR(LY_ESYS, "Failed to open data file \"%s\" (%s).", path, strerror(errno));
        return NULL;
    }

    va_start(ap, options);
    ret = lyd_parse_fd(ctx, fd, format, options);

    va_end(ap);
    close(fd);

    return ret;
}

static struct lyd_node *
_lyd_new(struct lyd_node *parent, const struct lys_node *schema)
{
    struct lyd_node *ret;

    ret = calloc(1, sizeof *ret);
    if (!ret) {
        LOGMEM;
        return NULL;
    }
    ret->schema = (struct lys_node *)schema;
    ret->validity = LYD_VAL_NOT;
    if (resolve_applies_when(ret)) {
        ret->when_status = LYD_WHEN;
    }
    ret->prev = ret;
    if (parent) {
        if (lyd_insert(parent, ret)) {
            lyd_free(ret);
            return NULL;
        }
    }

    return ret;
}

API struct lyd_node *
lyd_new(struct lyd_node *parent, const struct lys_module *module, const char *name)
{
    const struct lys_node *snode = NULL, *siblings;

    if ((!parent && !module) || !name) {
        ly_errno = LY_EINVAL;
        return NULL;
    }

    if (!parent) {
        siblings = module->data;
    } else {
        if (!parent->schema) {
            return NULL;
        }
        siblings = parent->schema->child;
    }

    if (lys_get_data_sibling(module, siblings, name, LYS_CONTAINER | LYS_LIST | LYS_NOTIF | LYS_RPC, &snode)
            || !snode) {
        return NULL;
    }

    return _lyd_new(parent, snode);
}

static struct lyd_node *
lyd_create_leaf(const struct lys_node *schema, const char *val_str)
{
    struct lyd_node_leaf_list *ret;

    ret = calloc(1, sizeof *ret);
    if (!ret) {
        LOGMEM;
        return NULL;
    }
    ret->schema = (struct lys_node *)schema;
    ret->validity = LYD_VAL_NOT;
    if (resolve_applies_when((struct lyd_node *)ret)) {
        ret->when_status = LYD_WHEN;
    }
    ret->prev = (struct lyd_node *)ret;
    ret->value_type = ((struct lys_node_leaf *)schema)->type.base;
    ret->value_str = lydict_insert(schema->module->ctx, val_str, 0);

    /* resolve the type correctly */
    if (lyp_parse_value(ret, NULL, 1)) {
        lyd_free((struct lyd_node *)ret);
        ly_errno = LY_EINVAL;
        return NULL;
    }

    return (struct lyd_node *)ret;
}

static struct lyd_node *
_lyd_new_leaf(struct lyd_node *parent, const struct lys_node *schema, const char *val_str)
{
    struct lyd_node *ret;

    ret = lyd_create_leaf(schema, val_str);
    if (!ret) {
        return NULL;
    }

    /* connect to parent */
    if (parent) {
        if (lyd_insert(parent, ret)) {
            lyd_free(ret);
            return NULL;
        }
    }

    if (ret->schema->flags & LYS_UNIQUE) {
        /* locate the first parent list */
        for (parent = ret->parent; parent && parent->schema->nodetype != LYS_LIST; parent = parent->parent);

        /* set flag for future validation */
        if (parent) {
            parent->validity |= LYD_VAL_UNIQUE;
        }
    }

    return ret;
}

API struct lyd_node *
lyd_new_leaf(struct lyd_node *parent, const struct lys_module *module, const char *name, const char *val_str)
{
    const struct lys_node *snode = NULL, *siblings;

    if ((!parent && !module) || !name) {
        ly_errno = LY_EINVAL;
        return NULL;
    }

    if (!parent) {
        siblings = module->data;
    } else {
        if (!parent->schema) {
            ly_errno = LY_EINVAL;
            return NULL;
        }
        siblings = parent->schema->child;
    }

    if (lys_get_data_sibling(module, siblings, name, LYS_LEAFLIST | LYS_LEAF, &snode) || !snode) {
        ly_errno = LY_EINVAL;
        return NULL;
    }

    return _lyd_new_leaf(parent, snode, val_str);

}

API int
lyd_change_leaf(struct lyd_node_leaf_list *leaf, const char *val_str)
{
    const char *backup;
    struct lyd_node *parent;

    if (!leaf) {
        ly_errno = LY_EINVAL;
        return EXIT_FAILURE;
    }

    backup = leaf->value_str;
    leaf->value_str = val_str;

    /* resolve the type correctly */
    if (lyp_parse_value(leaf, NULL, 1)) {
        leaf->value_str = backup;
        ly_errno = LY_EINVAL;
        return EXIT_FAILURE;
    }

    /* value is correct, finish the changes in leaf */
    lydict_remove(leaf->schema->module->ctx, backup);
    leaf->value_str = lydict_insert(leaf->schema->module->ctx, val_str, 0);

    if (leaf->schema->flags & LYS_UNIQUE) {
        /* locate the first parent list */
        for (parent = leaf->parent; parent && parent->schema->nodetype != LYS_LIST; parent = parent->parent);

        /* set flag for future validation */
        if (parent) {
            parent->validity |= LYD_VAL_UNIQUE;
        }
    }

    return EXIT_SUCCESS;
}

static struct lyd_node *
lyd_create_anyxml(const struct lys_node *schema, const char *val_xml)
{
    struct lyd_node_anyxml *ret;
    struct lyxml_elem *root;
    char *xml;

    ret = calloc(1, sizeof *ret);
    if (!ret) {
        LOGMEM;
        return NULL;
    }
    ret->schema = (struct lys_node *)schema;
    ret->validity = LYD_VAL_NOT;
    if (resolve_applies_when((struct lyd_node *)ret)) {
        ret->when_status = LYD_WHEN;
    }
    ret->prev = (struct lyd_node *)ret;

    /* store the anyxml data together with the anyxml element */
    if (asprintf(&xml, "<%s>%s</%s>", schema->name, (val_xml ? val_xml : ""), schema->name) == -1) {
        LOGMEM;
        lyd_free((struct lyd_node *)ret);
        return NULL;
    }
    root = lyxml_parse_mem(schema->module->ctx, xml, 0);
    free(xml);
    if (!root) {
        lyd_free((struct lyd_node *)ret);
        return NULL;
    }
    ret->value = root;

    return (struct lyd_node *)ret;
}

static struct lyd_node *
_lyd_new_anyxml(struct lyd_node *parent, const struct lys_node *schema, const char *val_xml)
{
    struct lyd_node *ret;

    ret = lyd_create_anyxml(schema, val_xml);
    if (!ret) {
        return NULL;
    }

    /* connect to parent */
    if (parent) {
        if (lyd_insert(parent, ret)) {
            lyd_free(ret);
            return NULL;
        }
    }

    return ret;
}

API struct lyd_node *
lyd_new_anyxml(struct lyd_node *parent, const struct lys_module *module, const char *name, const char *val_xml)
{
    const struct lys_node *siblings, *snode;

    if ((!parent && !module) || !name) {
        ly_errno = LY_EINVAL;
        return NULL;
    }

    if (!parent) {
        siblings = module->data;
    } else {
        if (!parent->schema) {
            return NULL;
        }
        siblings = parent->schema->child;
    }

    if (lys_get_data_sibling(module, siblings, name, LYS_ANYXML, &snode) || !snode) {
        return NULL;
    }

    return _lyd_new_anyxml(parent, snode, val_xml);
}

API struct lyd_node *
lyd_output_new(const struct lys_node *schema)
{
    struct lyd_node *ret;

    if (!schema || !(schema->nodetype & (LYS_CONTAINER | LYS_LIST))
            || !lys_parent(schema) || (lys_parent(schema)->nodetype != LYS_OUTPUT)) {
        ly_errno = LY_EINVAL;
        return NULL;
    }

    ret = calloc(1, sizeof *ret);
    if (!ret) {
        LOGMEM;
        return NULL;
    }
    ret->schema = (struct lys_node *)schema;
    ret->validity = LYD_VAL_NOT;
    if (resolve_applies_when(ret)) {
        ret->when_status = LYD_WHEN;
    }

    ret->prev = ret;

    return ret;
}

API struct lyd_node *
lyd_output_new_leaf(const struct lys_node *schema, const char *val_str)
{
    if (!schema || (schema->nodetype != LYS_LEAF)
            || !lys_parent(schema) || (lys_parent(schema)->nodetype != LYS_OUTPUT)) {
        ly_errno = LY_EINVAL;
        return NULL;
    }

    return lyd_create_leaf(schema, val_str);
}

API struct lyd_node *
lyd_output_new_anyxml(const struct lys_node *schema, const char *val_xml)
{
    if (!schema || (schema->nodetype != LYS_ANYXML)
            || !lys_parent(schema) || (lys_parent(schema)->nodetype != LYS_OUTPUT)) {
        ly_errno = LY_EINVAL;
        return NULL;
    }

    return lyd_create_anyxml(schema, val_xml);
}

static int
lyd_new_path_list_keys(struct lyd_node *list, const char *list_name, const char *predicate, int *parsed)
{
    const char *name, *value;
    char *key_val;
    int r, i, nam_len, val_len, has_predicate = 1;
    struct lys_node_list *slist;

    slist = (struct lys_node_list *)list->schema;

    for (i = 0; i < slist->keys_size; ++i) {
        if (!has_predicate) {
            LOGVAL(LYE_PATH_MISSKEY, LY_VLOG_NONE, NULL, list_name);
            return -1;
        }

        if ((r = parse_schema_list_predicate(predicate, &name, &nam_len, &value, &val_len, &has_predicate)) < 1) {
            LOGVAL(LYE_PATH_INCHAR, LY_VLOG_NONE, NULL, predicate[-r], &predicate[-r]);
            return -1;
        }
        *parsed += r;
        predicate += r;

        if (strncmp(slist->keys[i]->name, name, nam_len) || slist->keys[i]->name[nam_len]) {
            LOGVAL(LYE_PATH_INKEY, LY_VLOG_NONE, NULL, name[0], name);
            return -1;
        }

        key_val = malloc((val_len + 1) * sizeof(char));
        if (!key_val) {
            LOGMEM;
            return -1;
        }
        strncpy(key_val, value, val_len);
        key_val[val_len] = '\0';

        if (!_lyd_new_leaf(list, (const struct lys_node *)slist->keys[i], key_val)) {
            free(key_val);
            return -1;
        }
        free(key_val);
    }

    return 0;
}

API struct lyd_node *
lyd_new_path(struct lyd_node *data_tree, struct ly_ctx *ctx, const char *path, const char *value, int options)
{
    char module_name[LY_MODULE_NAME_MAX_LEN + 1];
    const char *mod_name, *name, *node_mod_name;
    struct lyd_node *ret = NULL, *node, *parent = NULL;
    const struct lys_node *schild, *sparent;
    const struct lys_node_list *slist;
    const struct lys_module *module, *prev_mod;
    int r, i, parsed = 0, mod_name_len, nam_len, is_relative = -1;

    if (!path || (!data_tree && !ctx) || ((options & LYD_PATH_OPT_UPDATE) && !value)
            || (data_tree && (data_tree->schema->nodetype & (LYS_LEAF | LYS_LEAFLIST | LYS_ANYXML)))) {
        ly_errno = LY_EINVAL;
        return NULL;
    }

    if (data_tree) {
        parent = resolve_partial_json_data_nodeid(path, data_tree, &parsed);
        if (!parent) {
            return NULL;
        }
        path += parsed;
        if (parsed) {
            /* if we parsed something we have a relative path for sure, otherwise we don't know */
            is_relative = 1;
        }

        if (!path[0]) {
            /* the node exists */
            if (!(options & LYD_PATH_OPT_UPDATE) || (parent->schema->nodetype != LYS_LEAF)) {
                LOGVAL(LYE_PATH_EXISTS, LY_VLOG_NONE, NULL);
                return NULL;
            }

            /* update leaf value */
            r = lyd_change_leaf((struct lyd_node_leaf_list *)parent, value);
            if (r) {
                return NULL;
            }
            return parent;
        }

        sparent = parent->schema;
        module = lys_node_module(sparent);
        prev_mod = module;
    }

    if ((r = parse_schema_nodeid(path, &mod_name, &mod_name_len, &name, &nam_len, &is_relative, NULL)) < 1) {
        LOGVAL(LYE_PATH_INCHAR, LY_VLOG_NONE, NULL, path[-r], &path[-r]);
        return NULL;
    }

    path += r;

    /* we are starting from scratch, absolute path */
    if (!data_tree) {
        if (!mod_name) {
            LOGVAL(LYE_PATH_MISSMOD, LY_VLOG_NONE, NULL, name);
            return NULL;
        } else if (mod_name_len > LY_MODULE_NAME_MAX_LEN) {
            LOGINT;
            return NULL;
        }

        strncpy(module_name, mod_name, mod_name_len);
        module_name[mod_name_len] = '\0';
        module = ly_ctx_get_module(ctx, module_name, NULL);
        if (!module) {
            LOGVAL(LYE_PATH_INMOD, LY_VLOG_NONE, NULL, mod_name);
            return NULL;
        }
        mod_name = NULL;
        mod_name_len = 0;
        prev_mod = module;

        sparent = NULL;
    }

    /* create nodes in a loop */
    while (1) {
        /* find the schema node */
        schild = NULL;
        while ((schild = lys_getnext(schild, sparent, module, 0))) {
            if (schild->nodetype & (LYS_CONTAINER | LYS_LEAF | LYS_LEAFLIST | LYS_LIST | LYS_ANYXML | LYS_NOTIF | LYS_RPC)) {
                /* module comparison */
                if (mod_name) {
                    node_mod_name = lys_node_module(schild)->name;
                    if (strncmp(node_mod_name, mod_name, mod_name_len) || node_mod_name[mod_name_len]) {
                        continue;
                    }
                } else if (lys_node_module(schild) != prev_mod) {
                    continue;
                }

                /* name check */
                if (!strncmp(schild->name, name, nam_len) && !schild->name[nam_len]) {
                    break;
                }
            }
        }

        if (!schild) {
            LOGVAL(LYE_PATH_INNODE, LY_VLOG_NONE, NULL, name);
            lyd_free(ret);
            return NULL;
        }

        /* we have the right schema node */
        switch (schild->nodetype) {
        case LYS_CONTAINER:
        case LYS_LIST:
        case LYS_NOTIF:
        case LYS_RPC:
            node = _lyd_new(is_relative ? parent : NULL, schild);
            break;
        case LYS_LEAF:
        case LYS_LEAFLIST:
            if (path[0]) {
                LOGVAL(LYE_PATH_INCHAR, LY_VLOG_NONE, NULL, path[0], path);
                return NULL;
            }
            node = _lyd_new_leaf(is_relative ? parent : NULL, schild, value);
            break;
        case LYS_ANYXML:
            if (path[0]) {
                LOGVAL(LYE_PATH_INCHAR, LY_VLOG_NONE, NULL, path[0], path);
                return NULL;
            }
            node = _lyd_new_anyxml(is_relative ? parent : NULL, schild, value);
            break;
        default:
            LOGINT;
            node = NULL;
            break;
        }

        if (!node) {
            lyd_free(ret);
            return NULL;
        }
        if (!ret) {
            ret = node;
        }
        /* special case when we are creating a sibling of a top-level data node */
        if (!is_relative) {
            if (data_tree) {
                assert(data_tree == parent);
                if (lyd_insert_before(data_tree, node)) {
                    lyd_free(ret);
                    return NULL;
                }
            }
            is_relative = 1;
        }

        parsed = 0;
        if ((schild->nodetype == LYS_LIST) && lyd_new_path_list_keys(node, name, path, &parsed)) {
            lyd_free(ret);
            return NULL;
        }
        path += parsed;

        if (!path[0]) {
            /* we are done */
            return ret;
        } else if (!(options & LYD_PATH_OPT_RECURSIVE)) {
            /* we were supposed to be done */
            LOGVAL(LYE_PATH_MISSPAR, LY_VLOG_NONE, NULL, (mod_name ? mod_name : name));
            return NULL;
        }

        /* prepare for another iteration */
        parent = node;
        sparent = schild;
        prev_mod = lys_node_module(schild);

        /* parse another node */
        if ((r = parse_schema_nodeid(path, &mod_name, &mod_name_len, &name, &nam_len, &is_relative, NULL)) < 1) {
            LOGVAL(LYE_PATH_INCHAR, LY_VLOG_NONE, NULL, path[-r], &path[-r]);
            lyd_free(ret);
            return NULL;
        }
        path += r;

        /* if a key of a list was supposed to be created, it is created as a part of the list instance
         * creation and can cause several corner cases that can simply be avoided by forbidding this */
        if ((schild->nodetype == LYS_LIST) && !mod_name) {
            slist = (const struct lys_node_list *)schild;
            for (i = 0; i < slist->keys_size; ++i) {
                if (!strncmp(slist->keys[i]->name, name, nam_len) && !slist->keys[i]->name[nam_len]) {
                    LOGVAL(LYE_PATH_EXISTS, LY_VLOG_NONE, NULL);
                    lyd_free(ret);
                    return NULL;
                }
            }
        }
    }

    return ret;
}

static void
lyd_insert_setinvalid(struct lyd_node *node)
{
    struct lyd_node *next, *elem, *parent_list;

    assert(node);

    /* overall validity of the node itself */
    node->validity = LYD_VAL_NOT;

    /* explore changed unique leafs */
    /* first, get know if there is a list in parents chain */
    for (parent_list = node->parent;
         parent_list && parent_list->schema->nodetype != LYS_LIST;
         parent_list = parent_list->parent);
    if (parent_list && !(parent_list->validity & LYD_VAL_UNIQUE)) {
        /* there is a list, so check if we inserted a leaf supposed to be unique */
        for (elem = node; elem; elem = next) {
            if (elem->schema->nodetype == LYS_LIST) {
                /* stop searching to the depth, children would be unique to a list in subtree */
                goto nextsibling;
            }

            if (elem->schema->nodetype == LYS_LEAF && (elem->schema->flags & LYS_UNIQUE)) {
                /* set flag to list for future validation */
                parent_list->validity |= LYD_VAL_UNIQUE;
                break;
            }

            if (elem->schema->nodetype & (LYS_LEAF | LYS_LEAFLIST | LYS_ANYXML)) {
                goto nextsibling;
            }

            /* select next elem to process */
            /* go into children */
            next = elem->child;
            /* got through siblings */
            if (!next) {
nextsibling:
                next = elem->next;
                if (!next) {
                    /* no children */
                    if (elem == node) {
                        /* we are done, back in start node */
                        break;
                    }
                    /* try siblings */
                    next = elem->next;
                }
            }
            /* go back to parents */
            while (!next) {
                if (elem->parent == node) {
                    /* we are done, back in start node */
                    break;
                }
                /* parent was actually already processed, so go to the parent's sibling */
                next = elem->parent->next;
            }
        }
    }
}

API int
lyd_insert(struct lyd_node *parent, struct lyd_node *node)
{
    struct lys_node *sparent, *schoice, *scase;
    struct lyd_node *iter, *next;
    int invalid = 0;

    if (!node || !parent) {
        ly_errno = LY_EINVAL;
        return EXIT_FAILURE;
    }

    /* check placing the node to the appropriate place according to the schema */
    for (sparent = lys_parent(node->schema);
         sparent && !(sparent->nodetype & (LYS_CONTAINER | LYS_LIST | LYS_RPC | LYS_OUTPUT | LYS_NOTIF));
         sparent = lys_parent(sparent));
    if (sparent != parent->schema) {
        return EXIT_FAILURE;
    }

    if (node->parent != parent || lyp_is_rpc(node->schema)) {
        /* it is not just moving under a parent node or it is in an RPC where
         * nodes order matters, so the validation will be necessary */
        invalid = 1;
    }

    if (node->parent || node->prev->next) {
        lyd_unlink(node);
    }

    if (parent->child && ((sparent = lys_parent(node->schema))->nodetype & (LYS_CHOICE | LYS_CASE))) {
        /* auto delete nodes from other cases */

        /* remember which case to skip in which choice */
        if (sparent->nodetype == LYS_CHOICE) {
            schoice = sparent;
            scase = node->schema;
        } else {
            schoice = lys_parent(sparent);
            scase = sparent;
        }

        /* remove all nodes from other cases than 'sparent' */
        LY_TREE_FOR_SAFE(parent->child, next, iter) {
            sparent = lys_parent(iter->schema);
            if (sparent->nodetype == LYS_CHOICE && sparent == schoice) {
                /* another implicit case */
                lyd_free(iter);
            } else if (sparent->nodetype == LYS_CASE && sparent != scase && lys_parent(sparent) == schoice) {
                /* another case */
                lyd_free(iter);
            }
        }
    }

    if (!parent->child) {
        /* add as the only child of the parent */
        parent->child = node;
    } else {
        /* add as the last child of the parent */
        parent->child->prev->next = node;
        node->prev = parent->child->prev;
        for (iter = node; iter->next; iter = iter->next);
        parent->child->prev = iter;
    }

    LY_TREE_FOR(node, iter) {
        iter->parent = parent;
        if (invalid) {
            lyd_insert_setinvalid(iter);
        }
    }

    return EXIT_SUCCESS;
}

static int
lyd_insert_sibling(struct lyd_node *sibling, struct lyd_node *node, int before)
{
    struct lys_node *par1, *par2, *sparent, *schoice, *scase;
    struct lyd_node *iter, *next, *start = NULL;
    int invalid = 0;

    if (sibling == node) {
        return EXIT_SUCCESS;
    }

    /* check placing the node to the appropriate place according to the schema */
    for (par1 = lys_parent(sibling->schema);
         par1 && !(par1->nodetype & (LYS_CONTAINER | LYS_LIST | LYS_INPUT | LYS_OUTPUT | LYS_NOTIF));
         par1 = lys_parent(par1));
    for (par2 = lys_parent(node->schema);
         par2 && !(par2->nodetype & (LYS_CONTAINER | LYS_LIST | LYS_INPUT | LYS_OUTPUT | LYS_NOTIF));
         par2 = lys_parent(par2));
    if (par1 != par2) {
        ly_errno = LY_EINVAL;
        return EXIT_FAILURE;
    }

    if (node->parent != sibling->parent || !node->parent || (invalid = lyp_is_rpc(node->schema))) {
        /* a) it is not just moving under a parent node (invalid = 1) or
         * b) it is top-level where we don't know if it is the same tree (invalid = 1), or
         * c) it is in an RPC where nodes order matters (invalid = 2),
         * so the validation will be necessary */
        if (!node->parent) {
            /* b) search in siblings */
            for (iter = node->prev; iter != node; iter = iter->prev) {
                if (iter == sibling) {
                    break;
                }
            }
            if (iter == node) {
                /* node and siblings are not currently in the same data tree */
                invalid++;
            }
        } else { /* a) and c) */
            invalid++;
        }
    }

<<<<<<< HEAD
    if (invalid == 1 && (sparent = lys_parent(node->schema)) && (sparent->nodetype & (LYS_CHOICE | LYS_CASE))) {
=======
    if (invalid == 1 && ((sparent = lys_parent(node->schema))->nodetype & (LYS_CHOICE | LYS_CASE))) {
>>>>>>> aabdef6c
        /* auto delete nodes from other cases */

        /* remember which case to skip in which choice */
        if (sparent->nodetype == LYS_CHOICE) {
            schoice = sparent;
            scase = node->schema;
        } else {
            schoice = lys_parent(sparent);
            scase = sparent;
        }

        /* find first node */
        if (sibling->parent) {
            start = sibling->parent->child;
        } else {
            for (start = sibling; start->prev->next; start = start->prev);
        }

        /* remove all nodes from other cases than 'sparent' */
        LY_TREE_FOR_SAFE(start, next, iter) {
            sparent = lys_parent(iter->schema);
            if ((sparent->nodetype == LYS_CHOICE && sparent == schoice) ||
                    (sparent->nodetype == LYS_CASE && sparent != scase && lys_parent(sparent) == schoice)) {
                /* another case */
                if (iter == sibling) {
                    LOGVAL(LYE_MCASEDATA, LY_VLOG_LYD, iter, schoice->name);
                    LOGVAL(LYE_SPEC, LY_VLOG_LYD, iter, "Insert request refers node (%s) that is going to be auto-deleted.",
                           ly_errpath());
                    return EXIT_FAILURE;
                } else if (iter == start) {
                    start = iter->next;
                }
                lyd_free(iter);
            }
        }
    }

    if (node->parent || node->next || node->prev->next) {
        lyd_unlink(node);
    }

    node->parent = sibling->parent;
    if (invalid) {
        lyd_insert_setinvalid(node);
    }

    if (before) {
        if (sibling->prev->next) {
            /* adding into the list */
            sibling->prev->next = node;
        } else if (sibling->parent) {
            /* at the beginning */
            sibling->parent->child = node;
        }
        node->prev = sibling->prev;
        sibling->prev = node;
        node->next = sibling;
    } else {
        if (sibling->next) {
            /* adding into a middle - fix the prev pointer of the node after inserted nodes */
            node->next = sibling->next;
            sibling->next->prev = node;
        } else {
            /* at the end - fix the prev pointer of the first node */
            if (start) {
                start->prev = node;
            } else if (sibling->parent) {
                sibling->parent->child->prev = node;
            } else {
                for (start = sibling; start->prev->next; start = start->prev);
                start->prev = node;
            }
        }
        sibling->next = node;
        node->prev = sibling;
    }

    return EXIT_SUCCESS;
}

API int
lyd_insert_before(struct lyd_node *sibling, struct lyd_node *node)
{
    if (!node || !sibling || lyd_insert_sibling(sibling, node, 1)) {
        ly_errno = LY_EINVAL;
        return EXIT_FAILURE;
    }

    return EXIT_SUCCESS;
}

API int
lyd_insert_after(struct lyd_node *sibling, struct lyd_node *node)
{
    if (!node || !sibling || lyd_insert_sibling(sibling, node, 0)) {
        ly_errno = LY_EINVAL;
        return EXIT_FAILURE;
    }

    return EXIT_SUCCESS;
}

API int
lyd_validate(struct lyd_node **node, int options, ...)
{
    struct lyd_node *root, *next1, *next2, *iter, *to_free = NULL;
    const struct lys_node *schema;
    struct ly_ctx *ctx;
    int i, ret = EXIT_FAILURE;
    va_list ap;
    struct unres_data *unres = NULL;

    if (!node) {
        ly_errno = LY_EINVAL;
        return EXIT_FAILURE;
    }

    unres = calloc(1, sizeof *unres);
    if (!unres) {
        LOGMEM;
        return EXIT_FAILURE;
    }

    ly_errno = 0;

    if (!(*node)) {
        /* TODO what about LYD_OPT_NOTIF, LYD_OPT_RPC and LYD_OPT_RPCREPLY ? */
        if (options & (LYD_OPT_FILTER | LYD_OPT_EDIT | LYD_OPT_GET | LYD_OPT_GETCONFIG)) {
            goto success;
        }
        /* LYD_OPT_DATA || LYD_OPT_CONFIG */

        /* get context with schemas from the variable arguments */
        va_start(ap, options);
        ctx = va_arg(ap,  struct ly_ctx*);
        if (!ctx) {
            LOGERR(LY_EINVAL, "%s: Invalid variable argument.", __func__);
            va_end(ap);
            goto error;
        }

        /* check for missing mandatory elements according to schemas in context */
        for (i = 0; i < ctx->models.used; i++) {
            if (!ctx->models.list[i]->data) {
                continue;
            }
            schema = ly_check_mandatory(NULL, ctx->models.list[i]->data);
            if (schema) {
                if (schema->nodetype & (LYS_LIST | LYS_LEAFLIST)) {
                    LOGVAL(LYE_TOOMANY, LY_VLOG_LYS, schema, schema->name, schema->parent ? schema->parent->name : "module");
                    LOGVAL(LYE_SPEC, LY_VLOG_LYS, schema, NULL,
                           "Number of \"%s\" instances in \"%s\" does not follow min-elements constraint.",
                           schema->name, schema->parent ? schema->parent->name : ctx->models.list[i]->name);
                } else {
                    LOGVAL(LYE_MISSELEM, LY_VLOG_LYS, schema,
                           schema->name, schema->parent ? schema->parent->name : ctx->models.list[i]->name);
                }
                va_end(ap);
                goto error;

            }
        }

        va_end(ap);
        goto success;
    }

    if (!(options & LYD_OPT_NOSIBLINGS)) {
        /* check that the node is the first sibling */
        while((*node)->prev->next) {
            *node = (*node)->prev;
        }
    }

    LY_TREE_FOR_SAFE(*node, next1, root) {
        LY_TREE_DFS_BEGIN(root, next2, iter) {
            if (to_free) {
                lyd_free(to_free);
                to_free = NULL;
            }

            if (lyv_data_context(iter, options, unres)) {
                goto error;
            }
            if (lyv_data_content(iter, options, unres)) {
                if (ly_errno) {
                    goto error;
                } else {
                    /* safe deferred removal */
                    to_free = iter;
                    next2 = NULL;
                    goto nextsiblings;
                }
            }

            /* validation successful */
            iter->validity = LYD_VAL_OK;

            /* where go next? - modified LY_TREE_DFS_END */
            if (iter->schema->nodetype & (LYS_LEAF | LYS_LEAFLIST | LYS_ANYXML)) {
                next2 = NULL;
            } else {
                next2 = iter->child;
            }
nextsiblings:
            if (!next2) {
                /* no children */
                if (iter == root) {
                    /* we are done */
                    break;
                }
                /* try siblings */
                next2 = iter->next;
            }
            while (!next2) {
                iter = iter->parent;
                /* parent is already processed, go to its sibling */
                if (iter->parent == root->parent) {
                    /* we are done */
                    break;
                }
                next2 = iter->next;
            } /* end of modified LY_TREE_DFS_END */
        }

        if (to_free) {
            if ((*node) == to_free) {
                /* we shouldn't be here */
                assert(0);
            }
            lyd_free(to_free);
            to_free = NULL;
        }

        if (options & LYD_OPT_NOSIBLINGS) {
            break;
        }
    }

    /* check unresolved checks (when-stmt) */
    if (resolve_unres_data(unres,  (options & LYD_OPT_NOAUTODEL) ? NULL : node)) {
        goto error;
    }

success:
    ret = EXIT_SUCCESS;

error:

    if (unres) {
        free(unres->node);
        free(unres->type);
        free(unres);
    }

    return ret;
}

/* create an attribute copy */
static struct lyd_attr *
lyd_dup_attr(struct ly_ctx *ctx, struct lyd_node *parent, struct lyd_attr *attr)
{
    struct lyd_attr *ret;

    /* allocate new attr */
    if (!parent->attr) {
        parent->attr = malloc(sizeof *parent->attr);
        ret = parent->attr;
    } else {
        for (ret = parent->attr; ret->next; ret = ret->next);
        ret->next = malloc(sizeof *ret);
        ret = ret->next;
    }
    if (!ret) {
        LOGMEM;
        return NULL;
    }

    /* fill new attr except */
    ret->next = NULL;
    ret->module = attr->module;
    ret->name = lydict_insert(ctx, attr->name, 0);
    ret->value = lydict_insert(ctx, attr->value, 0);

    return ret;
}

API int
lyd_unlink(struct lyd_node *node)
{
    struct lyd_node *iter, *next;
    struct ly_set *set, *data;
    unsigned int i, j;

    if (!node) {
        ly_errno = LY_EINVAL;
        return EXIT_FAILURE;
    }

    /* fix leafrefs */
    LY_TREE_DFS_BEGIN(node, next, iter) {
        /* the node is target of a leafref */
        if ((iter->schema->nodetype & (LYS_LEAF | LYS_LEAFLIST)) && iter->schema->child) {
            set = (struct ly_set *)iter->schema->child;
            for (i = 0; i < set->number; i++) {
                data = lyd_get_node2(iter, set->set.s[i]);
                if (data) {
                    for (j = 0; j < data->number; j++) {
                        if (((struct lyd_node_leaf_list *)data->set.d[j])->value.leafref == iter) {
                            /* remove reference to the node we are going to replace */
                            ((struct lyd_node_leaf_list *)data->set.d[j])->value.leafref = NULL;
                        }
                    }
                    ly_set_free(data);
                }
            }
        }
        LY_TREE_DFS_END(node, next, iter)
    }

    /* unlink from siblings */
    if (node->prev->next) {
        node->prev->next = node->next;
    }
    if (node->next) {
        node->next->prev = node->prev;
    } else {
        /* unlinking the last node */
        if (node->parent) {
            iter = node->parent->child;
        } else {
            iter = node->prev;
            while (iter->prev != node) {
                iter = iter->prev;
            }
        }
        /* update the "last" pointer from the first node */
        iter->prev = node->prev;
    }

    /* unlink from parent */
    if (node->parent) {
        if (node->parent->child == node) {
            /* the node is the first child */
            node->parent->child = node->next;
        }
        node->parent = NULL;
    }

    node->next = NULL;
    node->prev = node;

    return EXIT_SUCCESS;
}

API struct lyd_node *
lyd_dup(const struct lyd_node *node, int recursive)
{
    const struct lyd_node *next, *elem;
    struct lyd_node *ret, *parent, *new_node;
    struct lyd_attr *attr;
    struct lyd_node_leaf_list *new_leaf;
    struct lyd_node_anyxml *new_axml;
    struct lys_type *type;

    if (!node) {
        ly_errno = LY_EINVAL;
        return NULL;
    }

    ret = NULL;
    parent = NULL;

    /* LY_TREE_DFS */
    for (elem = next = node; elem; elem = next) {

        /* fill specific part */
        switch (elem->schema->nodetype) {
        case LYS_LEAF:
        case LYS_LEAFLIST:
            new_leaf = malloc(sizeof *new_leaf);
            new_node = (struct lyd_node *)new_leaf;
            if (!new_node) {
                LOGMEM;
                return NULL;
            }

            new_leaf->value = ((struct lyd_node_leaf_list *)elem)->value;
            new_leaf->value_str = lydict_insert(elem->schema->module->ctx,
                                                ((struct lyd_node_leaf_list *)elem)->value_str, 0);
            new_leaf->value_type = ((struct lyd_node_leaf_list *)elem)->value_type;
            /* bits type must be treated specially */
            if (new_leaf->value_type == LY_TYPE_BITS) {
                for (type = &((struct lys_node_leaf *)elem->schema)->type; type->der->module; type = &type->der->type) {
                    if (type->base != LY_TYPE_BITS) {
                        LOGINT;
                        lyd_free(new_node);
                        lyd_free(ret);
                        return NULL;
                    }
                }

                new_leaf->value.bit = malloc(type->info.bits.count * sizeof *new_leaf->value.bit);
                if (!new_leaf->value.bit) {
                    LOGMEM;
                    lyd_free(new_node);
                    lyd_free(ret);
                    return NULL;
                }
                memcpy(new_leaf->value.bit, ((struct lyd_node_leaf_list *)elem)->value.bit,
                       type->info.bits.count * sizeof *new_leaf->value.bit);
            }
            break;
        case LYS_ANYXML:
            new_axml = malloc(sizeof *new_axml);
            new_node = (struct lyd_node *)new_axml;
            if (!new_node) {
                LOGMEM;
                return NULL;
            }

            new_axml->value = lyxml_dup_elem(elem->schema->module->ctx, ((struct lyd_node_anyxml *)elem)->value,
                                             NULL, 1);
            break;
        case LYS_CONTAINER:
        case LYS_LIST:
        case LYS_NOTIF:
        case LYS_RPC:
            new_node = malloc(sizeof *new_node);
            if (!new_node) {
                LOGMEM;
                return NULL;
            }
            new_node->child = NULL;
            break;
        default:
            lyd_free(ret);
            LOGINT;
            return NULL;
        }

        /* fill common part */
        new_node->schema = elem->schema;
        new_node->attr = NULL;
        LY_TREE_FOR(elem->attr, attr) {
            lyd_dup_attr(elem->schema->module->ctx, new_node, attr);
        }
        new_node->next = NULL;
        new_node->prev = new_node;
        new_node->parent = NULL;
        new_node->validity = LYD_VAL_NOT;
        new_node->when_status = elem->when_status & LYD_WHEN;

        if (!ret) {
            ret = new_node;
        }
        if (parent) {
            if (lyd_insert(parent, new_node)) {
                lyd_free(ret);
                LOGINT;
                return NULL;
            }
        }

        if (!recursive) {
            break;
        }

        /* LY_TREE_DFS_END */
        /* select element for the next run - children first */
        next = elem->child;
        /* child exception for lyd_node_leaf and lyd_node_leaflist */
        if (elem->schema->nodetype & (LYS_LEAF | LYS_LEAFLIST | LYS_ANYXML)) {
            next = NULL;
        }
        if (!next) {
            /* no children, so try siblings */
            next = elem->next;
        } else {
            parent = new_node;
        }
        while (!next) {
            /* no siblings, go back through parents */
            elem = elem->parent;
            if (elem->parent == node->parent) {
                break;
            }
            if (!parent) {
                lyd_free(ret);
                LOGINT;
                return NULL;
            }
            parent = parent->parent;
            /* parent is already processed, go to its sibling */
            next = elem->next;
        }
    }

    return ret;
}

API void
lyd_free_attr(struct ly_ctx *ctx, struct lyd_node *parent, struct lyd_attr *attr, int recursive)
{
    struct lyd_attr *iter;

    if (!ctx || !attr) {
        return;
    }

    if (parent) {
        if (parent->attr == attr) {
            if (recursive) {
                parent->attr = NULL;
            } else {
                parent->attr = attr->next;
            }
        } else {
            for (iter = parent->attr; iter->next != attr; iter = iter->next);
            if (iter->next) {
                if (recursive) {
                    iter->next = NULL;
                } else {
                    iter->next = attr->next;
                }
            }
        }
    }

    if (!recursive) {
        attr->next = NULL;
    }

    for(iter = attr; iter; ) {
        attr = iter;
        iter = iter->next;

        lydict_remove(ctx, attr->name);
        lydict_remove(ctx, attr->value);
        free(attr);
    }
}

struct lyd_node *
lyd_attr_parent(struct lyd_node *root, struct lyd_attr *attr)
{
    struct lyd_node *next, *elem;
    struct lyd_attr *node_attr;

    LY_TREE_DFS_BEGIN(root, next, elem) {
        for (node_attr = elem->attr; node_attr; node_attr = node_attr->next) {
            if (node_attr == attr) {
                return elem;
            }
        }
        LY_TREE_DFS_END(root, next, elem)
    }

    return NULL;
}

API struct lyd_attr *
lyd_insert_attr(struct lyd_node *parent, const struct lys_module *mod, const char *name, const char *value)
{
    struct lyd_attr *a, *iter;
    struct ly_ctx *ctx;
    const struct lys_module *module;
    const char *p;
    char *aux;

    if (!parent || !name || !value) {
        return NULL;
    }
    ctx = parent->schema->module->ctx;

    if ((p = strchr(name, ':'))) {
        /* search for the namespace */
        aux = strndup(name, p - name);
        if (!aux) {
            LOGMEM;
            return NULL;
        }
        module = ly_ctx_get_module(ctx, aux, NULL);
        free(aux);
        name = p + 1;

        if (!module) {
            /* module not found */
            LOGERR(LY_EINVAL, "Attribute prefix does not match any schema in the context.");
            return NULL;
        }
    } else if (mod) {
        module = mod;
    } else {
        /* no prefix -> module is the same as for the parent */
        module = parent->schema->module;
    }

    a = malloc(sizeof *a);
    if (!a) {
        LOGMEM;
        return NULL;
    }
    a->module = (struct lys_module *)module;
    a->next = NULL;
    a->name = lydict_insert(ctx, name, 0);
    a->value = lydict_insert(ctx, value, 0);

    if (!parent->attr) {
        parent->attr = a;
    } else {
        for (iter = parent->attr; iter->next; iter = iter->next);
        iter->next = a;
    }

    return a;
}

API void
lyd_free(struct lyd_node *node)
{
    struct lyd_node *next, *iter;

    if (!node) {
        return;
    }

    if (!(node->schema->nodetype & (LYS_LEAF | LYS_LEAFLIST | LYS_ANYXML))) {
        /* free children */
        LY_TREE_FOR_SAFE(node->child, next, iter) {
            lyd_free(iter);
        }
    } else if (node->schema->nodetype == LYS_ANYXML) {
        lyxml_free(node->schema->module->ctx, ((struct lyd_node_anyxml *)node)->value);
    } else { /* LYS_LEAF | LYS_LEAFLIST */
        /* free value */
        switch (((struct lyd_node_leaf_list *)node)->value_type) {
        case LY_TYPE_BINARY:
        case LY_TYPE_STRING:
            lydict_remove(node->schema->module->ctx, ((struct lyd_node_leaf_list *)node)->value.string);
            break;
        case LY_TYPE_BITS:
            if (((struct lyd_node_leaf_list *)node)->value.bit) {
                free(((struct lyd_node_leaf_list *)node)->value.bit);
            }
            break;
        default:
            lydict_remove(node->schema->module->ctx, ((struct lyd_node_leaf_list *)node)->value_str);
            break;
        }
    }

    lyd_unlink(node);
    lyd_free_attr(node->schema->module->ctx, node, node->attr, 1);
    free(node);
}

API void
lyd_free_withsiblings(struct lyd_node *node)
{
    struct lyd_node *iter, *aux;

    if (!node) {
        return;
    }

    /* optimization - avoid freeing (unlinking) the last node of the siblings list */
    /* so, first, free the node's predecessors to the beginning of the list ... */
    for(iter = node->prev; iter->next; iter = aux) {
        aux = iter->prev;
        lyd_free(iter);
    }
    /* ... then, the node is the first in the siblings list, so free them all */
    LY_TREE_FOR_SAFE(node, aux, iter) {
        lyd_free(iter);
    }
}

int
lyd_compare(struct lyd_node *first, struct lyd_node *second, int unique)
{
    struct lys_node_list *slist;
    const struct lys_node *snode = NULL;
    struct lyd_node *diter;
    const char *val1, *val2;
    int i, j;

    assert(first);
    assert(second);

    if (first->schema != second->schema) {
        return 1;
    }

    switch (first->schema->nodetype) {
    case LYS_LEAFLIST:
        /* compare values */
        if (ly_strequal(((struct lyd_node_leaf_list *)first)->value_str,
                        ((struct lyd_node_leaf_list *)second)->value_str, 1)) {
            return 0;
        }
        return 1;
    case LYS_LIST:
        slist = (struct lys_node_list *)first->schema;

        if (unique) {
            /* compare unique leafs */
            for (i = 0; i < slist->unique_size; i++) {
                for (j = 0; j < slist->unique[i].expr_size; j++) {
                    /* first */
                    diter = resolve_data_descendant_schema_nodeid(slist->unique[i].expr[j], first->child);
                    if (diter) {
                        val1 = ((struct lyd_node_leaf_list *)diter)->value_str;
                    } else {
                        /* use default value */
                        if (resolve_descendant_schema_nodeid(slist->unique[i].expr[j], first->schema->child, LYS_LEAF, &snode)) {
                            /* error, but unique expression was checked when the schema was parsed */
                            return -1;
                        }
                        val1 = ((struct lys_node_leaf *)snode)->dflt;
                    }

                    /* second */
                    diter = resolve_data_descendant_schema_nodeid(slist->unique[i].expr[j], second->child);
                    if (diter) {
                        val2 = ((struct lyd_node_leaf_list *)diter)->value_str;
                    } else {
                        /* use default value */
                        if (resolve_descendant_schema_nodeid(slist->unique[i].expr[j], second->schema->child, LYS_LEAF, &snode)) {
                            /* error, but unique expression was checked when the schema was parsed */
                            return -1;
                        }
                        val2 = ((struct lys_node_leaf *)snode)->dflt;
                    }

                    if (!ly_strequal(val1, val2, 1)) {
                        break;
                    }
                }
                if (j && j == slist->unique[i].expr_size) {
                    /* all unique leafs are the same in this set */
                    return 0;
                }
            }
        }

        if (second->validity == LYD_VAL_UNIQUE) {
            /* only unique part changed somewhere, so it is no need to check keys */
            return 0;
        }

        /* compare keys */
        for (i = 0; i < slist->keys_size; i++) {
            snode = (struct lys_node *)slist->keys[i];
            val1 = val2 = NULL;
            LY_TREE_FOR(first->child, diter) {
                if (diter->schema == snode) {
                    val1 = ((struct lyd_node_leaf_list *)diter)->value_str;
                    break;
                }
            }
            LY_TREE_FOR(second->child, diter) {
                if (diter->schema == snode) {
                    val2 = ((struct lyd_node_leaf_list *)diter)->value_str;
                    break;
                }
            }
            if (!ly_strequal(val1, val2, 1)) {
                return 1;
            }
        }

        return 0;
    default:
        /* no additional check is needed */
        return 0;
    }
}

API struct ly_set *
lyd_get_node(const struct lyd_node *data, const char *expr)
{
    struct lyxp_set xp_set;
    struct ly_set *set;
    uint16_t i;

    if (!data || !expr) {
        ly_errno = LY_EINVAL;
        return NULL;
    }

    memset(&xp_set, 0, sizeof xp_set);

    if (lyxp_eval(expr, data, &xp_set, 0) != EXIT_SUCCESS) {
        return NULL;
    }

    set = ly_set_new();
    if (!set) {
        LOGMEM;
        return NULL;
    }

    if (xp_set.type == LYXP_SET_NODE_SET) {
        for (i = 0; i < xp_set.used; ++i) {
            if ((xp_set.node_type[i] == LYXP_NODE_ELEM) || (xp_set.node_type[i] == LYXP_NODE_TEXT)) {
                if (ly_set_add(set, xp_set.value.nodes[i])) {
                    ly_set_free(set);
                    set = NULL;
                    break;
                }
            }
        }
    }
    lyxp_set_cast(&xp_set, LYXP_SET_EMPTY, data, 0);

    return set;
}

API struct ly_set *
lyd_get_node2(const struct lyd_node *data, const struct lys_node *schema)
{
    struct ly_set *ret, *ret_aux, *spath;
    const struct lys_node *siter;
    struct lyd_node *iter;
    unsigned int i, j;

    if (!data || !schema ||
            !(schema->nodetype & (LYS_CONTAINER | LYS_LEAF | LYS_LIST | LYS_ANYXML | LYS_NOTIF | LYS_RPC))) {
        ly_errno = LY_EINVAL;
        return NULL;
    }

    ret = ly_set_new();
    spath = ly_set_new();
    if (!ret || !spath) {
        LOGMEM;
        goto error;
    }

    /* find data root */
    while (data->parent) {
        /* vertical move (up) */
        data = data->parent;
    }
    while (data->prev->next) {
        /* horizontal move (left) */
        data = data->prev;
    }

    /* build schema path */
    for (siter = schema; siter; ) {
        if (siter->nodetype == LYS_AUGMENT) {
            siter = ((struct lys_node_augment *)siter)->target;
            continue;
        } else if (siter->nodetype == LYS_OUTPUT) {
            /* done for RPC reply */
            break;
        } else if (siter->nodetype & (LYS_CONTAINER | LYS_LEAF | LYS_LIST | LYS_ANYXML | LYS_NOTIF | LYS_RPC)) {
            /* standard data node */
            ly_set_add(spath, (void*)siter);

        } /* else skip the rest node types */
        siter = siter->parent;
    }
    if (!spath->number) {
        /* no valid path */
        goto error;
    }

    /* start searching */
    LY_TREE_FOR((struct lyd_node *)data, iter) {
        if (iter->schema == spath->set.s[spath->number - 1]) {
            ly_set_add(ret, iter);
        }
    }
    for (i = spath->number - 1; i; i--) {
        if (!ret->number) {
            /* nothing found */
            break;
        }

        ret_aux = ly_set_new();
        if (!ret_aux) {
            LOGMEM;
            goto error;
        }
        for (j = 0; j < ret->number; j++) {
            LY_TREE_FOR(ret->set.d[j]->child, iter) {
                if (iter->schema == spath->set.s[i - 1]) {
                    ly_set_add(ret_aux, iter);
                }
            }
        }
        ly_set_free(ret);
        ret = ret_aux;
    }

    ly_set_free(spath);
    return ret;

error:
    ly_set_free(ret);
    ly_set_free(spath);

    return NULL;
}

API struct ly_set *
lyd_get_list_keys(const struct lyd_node *list)
{
    struct lyd_node *key;
    struct lys_node_list *slist;
    struct ly_set *set;
    unsigned int i;

    if (!list || (list->schema->nodetype != LYS_LIST)) {
        ly_errno = LY_EINVAL;
        return NULL;
    }

    slist = (struct lys_node_list *)list->schema;

    set = ly_set_new();
    if (!set) {
        LOGMEM;
        return NULL;
    }

    for (i = 0; i < slist->keys_size; ++i) {
        key = resolve_data_descendant_schema_nodeid(slist->keys[i]->name, list->child);
        if (key) {
            ly_set_add(set, key);
        }
    }

    return set;
}

API struct ly_set *
ly_set_new(void)
{
    return calloc(1, sizeof(struct ly_set));
}

API void
ly_set_free(struct ly_set *set)
{
    if (!set) {
        return;
    }

    free(set->set.g);
    free(set);
}

API int
ly_set_add(struct ly_set *set, void *node)
{
    unsigned int i;
    void **new;

    if (!set || !node) {
        ly_errno = LY_EINVAL;
        return EXIT_FAILURE;
    }

    /* search for duplication */
    for (i = 0; i < set->number; i++) {
        if (set->set.g[i] == node) {
            /* already in set */
            return EXIT_SUCCESS;
        }
    }

    if (set->size == set->number) {
        new = realloc(set->set.g, (set->size + 8) * sizeof *(set->set.g));
        if (!new) {
            LOGMEM;
            return EXIT_FAILURE;
        }
        set->size += 8;
        set->set.g = new;
    }

    set->set.g[set->number++] = node;

    return EXIT_SUCCESS;
}

API int
ly_set_rm_index(struct ly_set *set, unsigned int index)
{
    if (!set || (index + 1) > set->number) {
        ly_errno = LY_EINVAL;
        return EXIT_FAILURE;
    }

    if (index == set->number - 1) {
        /* removing last item in set */
        set->set.g[index] = NULL;
    } else {
        /* removing item somewhere in a middle, so put there the last item */
        set->set.g[index] = set->set.g[set->number - 1];
        set->set.g[set->number - 1] = NULL;
    }
    set->number--;

    return EXIT_SUCCESS;
}

API int
ly_set_rm(struct ly_set *set, void *node)
{
    unsigned int i;

    if (!set || !node) {
        ly_errno = LY_EINVAL;
        return EXIT_FAILURE;
    }

    /* get index */
    for (i = 0; i < set->number; i++) {
        if (set->set.g[i] == node) {
            break;
        }
    }
    if (i == set->number) {
        /* node is not in set */
        ly_errno = LY_EINVAL;
        return EXIT_FAILURE;
    }

    return ly_set_rm_index(set, i);
}<|MERGE_RESOLUTION|>--- conflicted
+++ resolved
@@ -920,11 +920,7 @@
         }
     }
 
-<<<<<<< HEAD
     if (invalid == 1 && (sparent = lys_parent(node->schema)) && (sparent->nodetype & (LYS_CHOICE | LYS_CASE))) {
-=======
-    if (invalid == 1 && ((sparent = lys_parent(node->schema))->nodetype & (LYS_CHOICE | LYS_CASE))) {
->>>>>>> aabdef6c
         /* auto delete nodes from other cases */
 
         /* remember which case to skip in which choice */
