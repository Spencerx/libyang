set(local_tests
    src_set
    src_common
    src_context
    src_hash_table
    src_xml
    src_parser_yang
    src_parser_yin
    src_tree_schema
    src_tree_schema_compile
    src_tree_schema_helpers
    src_printer_yang
    src_parser_xml)
set(local_tests_wraps
    " "
    "-Wl,--wrap=realloc"
    " "
    " "
    " "
    " "
    " "
    " "
    " "
<<<<<<< HEAD
=======
    " "
>>>>>>> 042c5ecf
    " ")
set(tests ${tests} ${local_tests} PARENT_SCOPE)
set(tests_wraps ${tests_wraps} ${local_tests_wraps} PARENT_SCOPE)<|MERGE_RESOLUTION|>--- conflicted
+++ resolved
@@ -21,10 +21,8 @@
     " "
     " "
     " "
-<<<<<<< HEAD
-=======
     " "
->>>>>>> 042c5ecf
+    " "
     " ")
 set(tests ${tests} ${local_tests} PARENT_SCOPE)
 set(tests_wraps ${tests_wraps} ${local_tests_wraps} PARENT_SCOPE)